<!DOCTYPE html>
<html dir="ltr">
  <head>
    <meta charset="utf-8">
    <title>PDF.js viewer</title>
    <!-- PDFJSSCRIPT_INCLUDE_FIREFOX_EXTENSION -->

    <link rel="stylesheet" href="viewer.css"/>
    <link rel="resource" type="application/l10n" href="locale.properties"/><!-- PDFJSSCRIPT_REMOVE_CORE -->

    <script type="text/javascript" src="compatibility.js"></script> <!-- PDFJSSCRIPT_REMOVE_FIREFOX_EXTENSION -->
    <script type="text/javascript" src="../external/webL10n/l10n.js"></script><!-- PDFJSSCRIPT_REMOVE_CORE -->

    <!-- PDFJSSCRIPT_INCLUDE_BUILD -->
    <script type="text/javascript" src="../src/core.js"></script> <!-- PDFJSSCRIPT_REMOVE_CORE -->
    <script type="text/javascript" src="../src/util.js"></script>  <!-- PDFJSSCRIPT_REMOVE_CORE -->
    <script type="text/javascript" src="../src/api.js"></script>  <!-- PDFJSSCRIPT_REMOVE_CORE -->
    <script type="text/javascript" src="../src/metadata.js"></script>  <!-- PDFJSSCRIPT_REMOVE_CORE -->
    <script type="text/javascript" src="../src/canvas.js"></script>  <!-- PDFJSSCRIPT_REMOVE_CORE -->
    <script type="text/javascript" src="../src/obj.js"></script>  <!-- PDFJSSCRIPT_REMOVE_CORE -->
    <script type="text/javascript" src="../src/function.js"></script> <!-- PDFJSSCRIPT_REMOVE_CORE -->
    <script type="text/javascript" src="../src/charsets.js"></script>  <!-- PDFJSSCRIPT_REMOVE_CORE -->
    <script type="text/javascript" src="../src/cidmaps.js"></script>  <!-- PDFJSSCRIPT_REMOVE_CORE -->
    <script type="text/javascript" src="../src/colorspace.js"></script>  <!-- PDFJSSCRIPT_REMOVE_CORE -->
    <script type="text/javascript" src="../src/crypto.js"></script>  <!-- PDFJSSCRIPT_REMOVE_CORE -->
    <script type="text/javascript" src="../src/evaluator.js"></script>  <!-- PDFJSSCRIPT_REMOVE_CORE -->
    <script type="text/javascript" src="../src/fonts.js"></script>  <!-- PDFJSSCRIPT_REMOVE_CORE -->
    <script type="text/javascript" src="../src/glyphlist.js"></script>  <!-- PDFJSSCRIPT_REMOVE_CORE -->
    <script type="text/javascript" src="../src/image.js"></script>  <!-- PDFJSSCRIPT_REMOVE_CORE -->
    <script type="text/javascript" src="../src/metrics.js"></script>  <!-- PDFJSSCRIPT_REMOVE_CORE -->
    <script type="text/javascript" src="../src/parser.js"></script>  <!-- PDFJSSCRIPT_REMOVE_CORE -->
    <script type="text/javascript" src="../src/pattern.js"></script>  <!-- PDFJSSCRIPT_REMOVE_CORE -->
    <script type="text/javascript" src="../src/stream.js"></script>  <!-- PDFJSSCRIPT_REMOVE_CORE -->
    <script type="text/javascript" src="../src/worker.js"></script>  <!-- PDFJSSCRIPT_REMOVE_CORE -->
    <script type="text/javascript" src="../external/jpgjs/jpg.js"></script>  <!-- PDFJSSCRIPT_REMOVE_CORE -->
    <script type="text/javascript" src="../src/jpx.js"></script>  <!-- PDFJSSCRIPT_REMOVE_CORE -->
    <script type="text/javascript" src="../src/bidi.js"></script>  <!-- PDFJSSCRIPT_REMOVE_CORE -->
    <script type="text/javascript">PDFJS.workerSrc = '../src/worker_loader.js';</script> <!-- PDFJSSCRIPT_REMOVE_CORE -->
    <script type="text/javascript" src="debugger.js"></script>
    <script type="text/javascript" src="viewer.js"></script>
  </head>

  <body>
    <div id="outerContainer">

      <div id="sidebarContainer">
        <div id="toolbarSidebar">
          <button id="viewThumbnail" class="toolbarButton group toggled" title="Show Thumbnails" onclick="PDFView.switchSidebarView('thumbs')" tabindex="1" data-l10n-id="thumbs">
             <span data-l10n-id="thumbs_label">Thumbnails</span>
          </button>
          <button id="viewOutline" class="toolbarButton group" title="Show Document Outline" onclick="PDFView.switchSidebarView('outline')" tabindex="2" data-l10n-id="outline">
             <span data-l10n-id="outline_label">Document Outline</span>
          </button>
          <button id="viewSearch" class="toolbarButton group hidden" title="Search Document" onclick="PDFView.switchSidebarView('search')" tabindex="3" data-l10n-id="search">
             <span data-l10n-id="search_label">Search Document</span>
          </button>
        </div>
        <div id="sidebarContent">
          <div id="thumbnailView">
          </div>
          <div id="outlineView" class="hidden">
          </div>
          <div id="searchView" class="hidden">
            <div id="searchToolbar">
              <input id="searchTermsInput" onkeydown='if (event.keyCode == 13) PDFView.search()'>
              <button id="searchButton" onclick='PDFView.search()'>Find</button>
            </div>
            <div id="searchResults"></div>
          </div>
        </div>
      </div>  <!-- sidebarContainer -->

      <div id="mainContainer">
        <div class="toolbar">
          <div id="toolbarContainer">

            <div id="toolbarViewer">
              <div id="toolbarViewerLeft">
                <button id="sidebarToggle" class="toolbarButton" title="Toggle Sidebar" tabindex="4" data-l10n-id="toggle_slider">
                  <span data-l10n-id="toggle_slider_label">Toggle Sidebar</span>
                </button>
                <div class="toolbarButtonSpacer"></div>
                <div class="splitToolbarButton">
                  <button class="toolbarButton pageUp" title="Previous Page" onclick="PDFView.page--" id="previous" tabindex="5" data-l10n-id="previous">
                    <span data-l10n-id="previous_label">Previous</span>
                  </button>
                  <div class="splitToolbarButtonSeparator"></div>
                  <button class="toolbarButton pageDown" title="Next Page" onclick="PDFView.page++" id="next" tabindex="6" data-l10n-id="next">
                    <span data-l10n-id="next_label">Next</span>
                  </button>
                </div>
<<<<<<< HEAD
                <label class="toolbarLabel" for="pageNumber" data-l10n-id="page_label">Page: </label>
                <input type="number" id="pageNumber" class="toolbarField pageNumber" onchange="PDFView.page = this.value;" value="1" size="4" min="1" tabindex="7">
=======
                <label id="pageNumberLabel" class="toolbarLabel" for="pageNumber" data-l10n-id="page_label">Page: </label>
                <input type="number" id="pageNumber" class="toolbarField pageNumber" onchange="PDFView.page = this.value;" value="1" size="4" min="1" tabindex="6">
>>>>>>> ef1c68d2
                </input>
                <span id="numPages" class="toolbarLabel"></span>
              </div>
              <div id="toolbarViewerRight">
                <input id="fileInput" class="fileInput" type="file" oncontextmenu="return false;" tabindex="11" />

                <!--
                <input id="fileInput" class="fileInput" type="file" oncontextmenu="return false;" style="visibility: hidden; position: fixed; right: 0; top: 0" />
                <button id="openFile" class="toolbarButton print" title="Open File" tabindex="10" data-l10n-id="open_file" onclick="document.getElementById('fileInput').click()">
                   <span data-l10n-id="open_file_label">Open</span>
                </button>
                -->

                <!--
                <button id="print" class="toolbarButton print" title="Print" tabindex="11" data-l10n-id="print" onclick="window.print()">
                  <span data-l10n-id="print_label">Print</span>
                </button>
                -->

                <button id="download" class="toolbarButton download" title="Download" onclick="PDFView.download();" tabindex="12" data-l10n-id="download">
                  <span data-l10n-id="download_label">Download</span>
                </button>
                <!-- <div class="toolbarButtonSpacer"></div> -->
                <a href="#" id="viewBookmark" class="toolbarButton bookmark" title="Current view (copy or open in new window)" tabindex="13" data-l10n-id="bookmark"><span data-l10n-id="bookmark_label">Current View</span></a>
              </div>
              <div class="outerCenter">
                <div class="innerCenter" id="toolbarViewerMiddle">
                  <div class="splitToolbarButton">
                    <button class="toolbarButton zoomOut" title="Zoom Out" onclick="PDFView.zoomOut();" tabindex="8" data-l10n-id="zoom_out">
                      <span data-l10n-id="zoom_out_label">Zoom Out</span>
                    </button>
                    <div class="splitToolbarButtonSeparator"></div>
                    <button class="toolbarButton zoomIn" title="Zoom In" onclick="PDFView.zoomIn();" tabindex="9" data-l10n-id="zoom_in">
                      <span data-l10n-id="zoom_in_label">Zoom In</span>
                     </button>
                  </div>
<<<<<<< HEAD
                  <span class="dropdownToolbarButton">
                     <select id="scaleSelect" onchange="PDFView.parseScale(this.value);" title="Zoom" oncontextmenu="return false;" tabindex="10" data-l10n-id="zoom">
=======
                  <span id="scaleSelectContainer" class="dropdownToolbarButton">
                     <select id="scaleSelect" onchange="PDFView.parseScale(this.value);" title="Zoom" oncontextmenu="return false;" tabindex="9" data-l10n-id="zoom">
>>>>>>> ef1c68d2
                      <option id="pageAutoOption" value="auto" selected="selected" data-l10n-id="page_scale_auto">Automatic Zoom</option>
                      <option id="pageActualOption" value="page-actual" data-l10n-id="page_scale_actual">Actual Size</option>
                      <option id="pageFitOption" value="page-fit" data-l10n-id="page_scale_fit">Fit Page</option>
                      <option id="pageWidthOption" value="page-width" data-l10n-id="page_scale_width">Full Width</option>
                      <option id="customScaleOption" value="custom"></option>
                      <option value="0.5">50%</option>
                      <option value="0.75">75%</option>
                      <option value="1">100%</option>
                      <option value="1.25">125%</option>
                      <option value="1.5">150%</option>
                      <option value="2">200%</option>
                    </select>
                  </span>
                </div>
              </div>
            </div>
          </div>
        </div>

        <div id="viewerContainer">
          <div id="viewer"></div>
        </div>

        <div id="loadingBox">
            <div id="loading" data-l10n-id="loading" data-l10n-args='{"percent": 0}'>Loading... 0%</div>
            <div id="loadingBar"><div class="progress"></div></div>
        </div>

        <div id="errorWrapper" hidden='true'>
          <div id="errorMessageLeft">
            <span id="errorMessage"></span>
            <button id="errorShowMore" onclick="" oncontextmenu="return false;" data-l10n-id="error_more_info">
              More Information
            </button>
            <button id="errorShowLess" onclick="" oncontextmenu="return false;" data-l10n-id="error_less_info" hidden='true'>
              Less Information
            </button>
          </div>
          <div id="errorMessageRight">
            <button id="errorClose" oncontextmenu="return false;" data-l10n-id="error_close">
              Close
            </button>
          </div>
          <div class="clearBoth"></div>
          <textarea id="errorMoreInfo" hidden='true' readonly="readonly"></textarea>
        </div>
      </div> <!-- mainContainer -->

    </div> <!-- outerContainer -->
  </body>
</html><|MERGE_RESOLUTION|>--- conflicted
+++ resolved
@@ -89,13 +89,8 @@
                     <span data-l10n-id="next_label">Next</span>
                   </button>
                 </div>
-<<<<<<< HEAD
-                <label class="toolbarLabel" for="pageNumber" data-l10n-id="page_label">Page: </label>
+                <label id="pageNumberLabel" class="toolbarLabel" for="pageNumber" data-l10n-id="page_label">Page: </label>
                 <input type="number" id="pageNumber" class="toolbarField pageNumber" onchange="PDFView.page = this.value;" value="1" size="4" min="1" tabindex="7">
-=======
-                <label id="pageNumberLabel" class="toolbarLabel" for="pageNumber" data-l10n-id="page_label">Page: </label>
-                <input type="number" id="pageNumber" class="toolbarField pageNumber" onchange="PDFView.page = this.value;" value="1" size="4" min="1" tabindex="6">
->>>>>>> ef1c68d2
                 </input>
                 <span id="numPages" class="toolbarLabel"></span>
               </div>
@@ -132,13 +127,8 @@
                       <span data-l10n-id="zoom_in_label">Zoom In</span>
                      </button>
                   </div>
-<<<<<<< HEAD
-                  <span class="dropdownToolbarButton">
+                  <span id="scaleSelectContainer" class="dropdownToolbarButton">
                      <select id="scaleSelect" onchange="PDFView.parseScale(this.value);" title="Zoom" oncontextmenu="return false;" tabindex="10" data-l10n-id="zoom">
-=======
-                  <span id="scaleSelectContainer" class="dropdownToolbarButton">
-                     <select id="scaleSelect" onchange="PDFView.parseScale(this.value);" title="Zoom" oncontextmenu="return false;" tabindex="9" data-l10n-id="zoom">
->>>>>>> ef1c68d2
                       <option id="pageAutoOption" value="auto" selected="selected" data-l10n-id="page_scale_auto">Automatic Zoom</option>
                       <option id="pageActualOption" value="page-actual" data-l10n-id="page_scale_actual">Actual Size</option>
                       <option id="pageFitOption" value="page-fit" data-l10n-id="page_scale_fit">Fit Page</option>
